"""
Gmail API Client Facade

This module provides a simplified interface to interact with the Gmail API,
coordinating authentication and delegating actions to specific modules.
"""

import logging
import os # Added for path manipulation
from typing import Dict, List, Any, Optional

# Import the specific functions/modules needed
from googleapiclient.discovery import build, Resource
from .auth import authenticate_google_api # Use relative import
from . import messages # Import the whole module
from . import labels   # Import the whole module
from . import drafts   # Import the whole module

# Set up logging
logger = logging.getLogger(__name__)

class GmailClient:
    """Acts as a client facade for interacting with the Gmail API.

    Handles authentication and delegates API calls to specialized modules.
    """

    def __init__(self, credentials_file: str, token_file: str):
        """Initialize the Gmail client and authenticate.

        Args:
            credentials_file: Path to the credentials.json file.
            token_file: Path to the token.json file for storing/retrieving user credentials.
        """
        self.credentials_file = credentials_file
        self.token_file = token_file
        self.service: Optional[Resource] = None # Type hint for the service object
        self.authenticated = False
        self._authenticate()

    def _authenticate(self): # Changed from public authenticate to internal _authenticate
        """Authenticate with the Gmail API using the auth module."""
        creds = authenticate_google_api(self.credentials_file, self.token_file)

        if creds and creds.valid:
            try:
                # Build the Gmail API service using the obtained credentials
                self.service = build('gmail', 'v1', credentials=creds)
                self.authenticated = True
                logger.info("GmailClient: Successfully authenticated and built Gmail service.")
            except Exception as e:
                logger.error(f"GmailClient: Error building Gmail service after authentication: {e}")
                self.service = None
                self.authenticated = False
        else:
            logger.error("GmailClient: Authentication failed. Check auth logs for details.")
            self.service = None
            self.authenticated = False

    # --- Message Methods (Delegation) ---

    def list_messages(self, max_results: int = 10, query: str = "") -> List[Dict[str, Any]]:
        """List messages. Delegates to the messages module."""
        if not self.authenticated or not self.service:
            logger.error("Not authenticated. Cannot list messages.")
            return []
        return messages.list_messages(self.service, max_results, query)

    def get_message(self, message_id: str) -> Optional[Dict[str, Any]]:
        """Get a specific message. Delegates to the messages module."""
        if not self.authenticated or not self.service:
            logger.error(f"Not authenticated. Cannot get message {message_id}.")
            return None
        return messages.get_message(self.service, message_id)

    def send_message(self, to: str, subject: str, body: str, attachments: Optional[List[str]] = None) -> Optional[str]:
        """Send a new email, optionally with attachments. Delegates to the messages module.

        Args:
            to: Recipient email address.
            subject: Email subject.
            body: Email body content (plain text).
            attachments: Optional. A list of file paths for files to be attached.

        Returns:
            Message ID if successful, None otherwise.
        """
        if not self.authenticated or not self.service:
            logger.error(f"Not authenticated. Cannot send message to {to}.")
            return None
        return messages.send_message(self.service, to, subject, body, attachments=attachments)

    def reply_to_message(self, message_id: str, body: str) -> Optional[str]:
        """Reply to an existing email. Delegates to the messages module."""
        if not self.authenticated or not self.service:
            logger.error(f"Not authenticated. Cannot reply to message {message_id}.")
            return None
        return messages.reply_to_message(self.service, message_id, body)

    def delete_message(self, message_id: str) -> bool:
        """Delete a specific email message. Delegates to the messages module."""
        if not self.authenticated or not self.service:
            logger.error(f"Not authenticated. Cannot delete message {message_id}.")
            return False
        return messages.delete_message(self.service, message_id)

    def batch_delete_messages(self, message_ids: List[str]) -> Dict[str, Any]:
        """Delete multiple email messages. Delegates to the messages module."""
        if not self.authenticated or not self.service:
            logger.error("Not authenticated. Cannot batch delete messages.")
            # Return structure consistent with the messages module on auth failure
            return {"success": 0, "failed": len(message_ids), "failed_ids": message_ids}
        return messages.batch_delete_messages(self.service, message_ids)

    def modify_message_labels(self, message_id: str,
                              add_label_ids: Optional[List[str]] = None,
                              remove_label_ids: Optional[List[str]] = None) -> Optional[Dict[str, Any]]:
        """Add or remove labels from a message. Delegates to the messages module."""
        if not self.authenticated or not self.service:
             logger.error(f"Not authenticated. Cannot modify labels for message {message_id}.")
             return None
        return messages.modify_message_labels(self.service, message_id, add_label_ids, remove_label_ids)

    # --- Label Methods (Delegation) ---

    def list_labels(self) -> List[Dict[str, Any]]:
        """List all labels. Delegates to the labels module."""
        if not self.authenticated or not self.service:
            logger.error("Not authenticated. Cannot list labels.")
            return []
        return labels.list_labels(self.service)

    def get_label(self, label_id: str) -> Optional[Dict[str, Any]]:
        """Get details for a specific label. Delegates to the labels module."""
        if not self.authenticated or not self.service:
            logger.error(f"Not authenticated. Cannot get label {label_id}.")
            return None
        return labels.get_label(self.service, label_id)

    def create_label(self, name: str,
                       label_list_visibility: str = 'labelShow',
                       message_list_visibility: str = 'show') -> Optional[Dict[str, Any]]:
        """Create a new label. Delegates to the labels module."""
        if not self.authenticated or not self.service:
            logger.error(f"Not authenticated. Cannot create label '{name}'.")
            return None
        # Pass along optional visibility params
        return labels.create_label(self.service, name, label_list_visibility, message_list_visibility)

    def delete_label(self, label_id: str) -> bool:
        """Delete an existing label. Delegates to the labels module."""
        if not self.authenticated or not self.service:
            logger.error(f"Not authenticated. Cannot delete label {label_id}.")
            return False
        return labels.delete_label(self.service, label_id)

<<<<<<< HEAD
    def get_attachment(self, message_id: str, attachment_id: str, filename: str, download_path: Optional[str] = None) -> Optional[bytes]:
        """Fetches an attachment's data and optionally saves it to a file.

        Args:
            message_id: The ID of the message containing the attachment.
            attachment_id: The ID of the attachment to retrieve.
            filename: The filename for the attachment (used if saving to disk).
            download_path: Optional. If provided, the directory where the attachment
                           will be saved. The filename from the metadata is used.

        Returns:
            The attachment data as bytes if successful, None otherwise.
            If download_path is specified and saving is successful, it still returns
            the bytes of the attachment.
        """
        if not self.authenticated or not self.service:
            logger.error(f"Not authenticated. Cannot get attachment {attachment_id} from message {message_id}.")
            return None

        logger.info(f"Attempting to fetch attachment {attachment_id} for message {message_id}.")
        attachment_data = messages.get_attachment_data(self.service, message_id, attachment_id)

        if attachment_data is None:
            logger.error(f"Failed to retrieve attachment data for {attachment_id} from message {message_id}.")
            return None

        if download_path:
            if not filename: # Ensure filename is not empty or None
                logger.error(f"Filename is missing for attachment {attachment_id} in message {message_id}. Cannot save.")
                # Still return the data as it was fetched, but log error for saving.
                return attachment_data

            full_save_path = os.path.join(download_path, filename)
            try:
                # Ensure the download directory exists
                if not os.path.exists(download_path):
                    os.makedirs(download_path) # Create directory if it doesn't exist
                    logger.info(f"Created download directory: {download_path}")

                with open(full_save_path, 'wb') as f:
                    f.write(attachment_data)
                logger.info(f"Attachment {attachment_id} (filename: {filename}) saved successfully to {full_save_path}.")
            except IOError as e:
                logger.error(f"IOError saving attachment {filename} to {full_save_path}: {e}")
                # Decide if this should return None or the data.
                # For now, return data as it was successfully fetched, but saving failed.
                return attachment_data
            except Exception as e:
                logger.error(f"Unexpected error saving attachment {filename} to {full_save_path}: {e}")
                return attachment_data # Still return data if fetched

        return attachment_data
=======
    # --- Draft Methods (Delegation) ---

    def list_drafts(self, max_results: int = 10) -> List[Dict[str, Any]]:
        """List draft emails. Delegates to the drafts module."""
        if not self.authenticated or not self.service:
            logger.error("Not authenticated. Cannot list drafts.")
            return []
        return drafts.list_drafts(self.service, max_results)

    def get_draft(self, draft_id: str) -> Optional[Dict[str, Any]]:
        """Get a specific draft. Delegates to the drafts module."""
        if not self.authenticated or not self.service:
            logger.error(f"Not authenticated. Cannot get draft {draft_id}.")
            return None
        return drafts.get_draft(self.service, draft_id)

    def create_draft(self, to: str, subject: str, body: str) -> Optional[Dict[str, Any]]:
        """Create a new draft email. Delegates to the drafts module."""
        if not self.authenticated or not self.service:
            logger.error("Not authenticated. Cannot create draft.")
            return None
        return drafts.create_draft(self.service, to, subject, body)

    def update_draft(self, draft_id: str, to: str, subject: str, body: str) -> Optional[Dict[str, Any]]:
        """Update an existing draft. Delegates to the drafts module."""
        if not self.authenticated or not self.service:
            logger.error(f"Not authenticated. Cannot update draft {draft_id}.")
            return None
        return drafts.update_draft(self.service, draft_id, to, subject, body)

    def delete_draft(self, draft_id: str) -> bool:
        """Delete a draft. Delegates to the drafts module."""
        if not self.authenticated or not self.service:
            logger.error(f"Not authenticated. Cannot delete draft {draft_id}.")
            return False
        return drafts.delete_draft(self.service, draft_id)

    def send_draft(self, draft_id: str) -> Optional[Dict[str, Any]]:
        """Send an existing draft. Delegates to the drafts module."""
        if not self.authenticated or not self.service:
            logger.error(f"Not authenticated. Cannot send draft {draft_id}.")
            return None
        return drafts.send_draft(self.service, draft_id)
>>>>>>> d1e8d504
<|MERGE_RESOLUTION|>--- conflicted
+++ resolved
@@ -154,7 +154,50 @@
             return False
         return labels.delete_label(self.service, label_id)
 
-<<<<<<< HEAD
+    # --- Draft Methods (Delegation) ---
+
+    def list_drafts(self, max_results: int = 10) -> List[Dict[str, Any]]:
+        """List draft emails. Delegates to the drafts module."""
+        if not self.authenticated or not self.service:
+            logger.error("Not authenticated. Cannot list drafts.")
+            return []
+        return drafts.list_drafts(self.service, max_results)
+
+    def get_draft(self, draft_id: str) -> Optional[Dict[str, Any]]:
+        """Get a specific draft. Delegates to the drafts module."""
+        if not self.authenticated or not self.service:
+            logger.error(f"Not authenticated. Cannot get draft {draft_id}.")
+            return None
+        return drafts.get_draft(self.service, draft_id)
+
+    def create_draft(self, to: str, subject: str, body: str) -> Optional[Dict[str, Any]]:
+        """Create a new draft email. Delegates to the drafts module."""
+        if not self.authenticated or not self.service:
+            logger.error("Not authenticated. Cannot create draft.")
+            return None
+        return drafts.create_draft(self.service, to, subject, body)
+
+    def update_draft(self, draft_id: str, to: str, subject: str, body: str) -> Optional[Dict[str, Any]]:
+        """Update an existing draft. Delegates to the drafts module."""
+        if not self.authenticated or not self.service:
+            logger.error(f"Not authenticated. Cannot update draft {draft_id}.")
+            return None
+        return drafts.update_draft(self.service, draft_id, to, subject, body)
+
+    def delete_draft(self, draft_id: str) -> bool:
+        """Delete a draft. Delegates to the drafts module."""
+        if not self.authenticated or not self.service:
+            logger.error(f"Not authenticated. Cannot delete draft {draft_id}.")
+            return False
+        return drafts.delete_draft(self.service, draft_id)
+
+    def send_draft(self, draft_id: str) -> Optional[Dict[str, Any]]:
+        """Send an existing draft. Delegates to the drafts module."""
+        if not self.authenticated or not self.service:
+            logger.error(f"Not authenticated. Cannot send draft {draft_id}.")
+            return None
+        return drafts.send_draft(self.service, draft_id)
+
     def get_attachment(self, message_id: str, attachment_id: str, filename: str, download_path: Optional[str] = None) -> Optional[bytes]:
         """Fetches an attachment's data and optionally saves it to a file.
 
@@ -206,49 +249,4 @@
                 logger.error(f"Unexpected error saving attachment {filename} to {full_save_path}: {e}")
                 return attachment_data # Still return data if fetched
 
-        return attachment_data
-=======
-    # --- Draft Methods (Delegation) ---
-
-    def list_drafts(self, max_results: int = 10) -> List[Dict[str, Any]]:
-        """List draft emails. Delegates to the drafts module."""
-        if not self.authenticated or not self.service:
-            logger.error("Not authenticated. Cannot list drafts.")
-            return []
-        return drafts.list_drafts(self.service, max_results)
-
-    def get_draft(self, draft_id: str) -> Optional[Dict[str, Any]]:
-        """Get a specific draft. Delegates to the drafts module."""
-        if not self.authenticated or not self.service:
-            logger.error(f"Not authenticated. Cannot get draft {draft_id}.")
-            return None
-        return drafts.get_draft(self.service, draft_id)
-
-    def create_draft(self, to: str, subject: str, body: str) -> Optional[Dict[str, Any]]:
-        """Create a new draft email. Delegates to the drafts module."""
-        if not self.authenticated or not self.service:
-            logger.error("Not authenticated. Cannot create draft.")
-            return None
-        return drafts.create_draft(self.service, to, subject, body)
-
-    def update_draft(self, draft_id: str, to: str, subject: str, body: str) -> Optional[Dict[str, Any]]:
-        """Update an existing draft. Delegates to the drafts module."""
-        if not self.authenticated or not self.service:
-            logger.error(f"Not authenticated. Cannot update draft {draft_id}.")
-            return None
-        return drafts.update_draft(self.service, draft_id, to, subject, body)
-
-    def delete_draft(self, draft_id: str) -> bool:
-        """Delete a draft. Delegates to the drafts module."""
-        if not self.authenticated or not self.service:
-            logger.error(f"Not authenticated. Cannot delete draft {draft_id}.")
-            return False
-        return drafts.delete_draft(self.service, draft_id)
-
-    def send_draft(self, draft_id: str) -> Optional[Dict[str, Any]]:
-        """Send an existing draft. Delegates to the drafts module."""
-        if not self.authenticated or not self.service:
-            logger.error(f"Not authenticated. Cannot send draft {draft_id}.")
-            return None
-        return drafts.send_draft(self.service, draft_id)
->>>>>>> d1e8d504
+        return attachment_data